--- conflicted
+++ resolved
@@ -397,21 +397,14 @@
                     request_msg=payload
                 )
 
-<<<<<<< HEAD
                 new_key = await handle_api_error_and_get_next_key(
                     self.key_manager, e, current_attempt_key, model, retries
                 )
 
                 if new_key and new_key != current_attempt_key:
                     api_key = new_key
-                    logger.info(f"Switched to new API key: {api_key}")
-                elif not new_key:
-=======
-                api_key = await self.key_manager.handle_api_failure(current_attempt_key, retries)
-                if api_key:
                     logger.info(f"Switched to new API key: {redact_key_for_logging(api_key)}")
                 else:
->>>>>>> a6558b46
                     logger.error(f"No valid API key available after {retries} retries.")
                     break
 
