--- conflicted
+++ resolved
@@ -354,19 +354,10 @@
             return JSONResponse({"status": "valid"})
     except Exception as e:
         logger.error(f"Key verification failed: {str(e)}")
-<<<<<<< HEAD
         # Use the centralized error handler to update key status, but ignore the returned new_key
         await handle_api_error_and_get_next_key(
             key_manager, e, api_key, settings.TEST_MODEL, retries=settings.MAX_RETRIES
         )
-=======
-        
-        async with key_manager.failure_count_lock:
-            if api_key in key_manager.key_failure_counts:
-                key_manager.key_failure_counts[api_key] += 1
-                logger.warning(f"Verification exception for key: {redact_key_for_logging(api_key)}, incrementing failure count")
-        
->>>>>>> a6558b46
         return JSONResponse({"status": "invalid", "error": str(e)})
 
 
@@ -406,22 +397,11 @@
             return api_key, "valid", None
         except Exception as e:
             error_message = str(e)
-<<<<<<< HEAD
-            logger.warning(f"Key verification failed for {api_key}: {error_message}")
+            logger.warning(f"Key verification failed for {redact_key_for_logging(api_key)}: {error_message}")
             # Use the centralized error handler to update key status
             await handle_api_error_and_get_next_key(
                 key_manager, e, api_key, settings.TEST_MODEL, retries=settings.MAX_RETRIES
             )
-=======
-            logger.warning(f"Key verification failed for {redact_key_for_logging(api_key)}: {error_message}")
-            async with key_manager.failure_count_lock:
-                if api_key in key_manager.key_failure_counts:
-                    key_manager.key_failure_counts[api_key] += 1
-                    logger.warning(f"Bulk verification exception for key: {redact_key_for_logging(api_key)}, incrementing failure count")
-                else:
-                     key_manager.key_failure_counts[api_key] = 1
-                     logger.warning(f"Bulk verification exception for key: {redact_key_for_logging(api_key)}, initializing failure count to 1")
->>>>>>> a6558b46
             failed_keys[api_key] = error_message
             return api_key, "invalid", error_message
 
